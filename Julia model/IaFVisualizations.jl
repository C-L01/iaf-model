"""
Contains visualizations for the solution of an integrate-and-fire model.
"""
module IaFVisualizations

# include("IaFMechanics.jl")

export uvaplot, udensityanim, utorusanim, uspatialanim

using Parameters, DifferentialEquations, Plots, Statistics, LaTeXStrings, Printf
# using .IaFMechanics: IaFParameters

# plotlyjs()
gr()
default(legend=false)

"""
Generate file suffix used for saving plots. Assumes Iext is constant.
"""
function genfilesuffix(para)
<<<<<<< HEAD
    @unpack leaky, N, w0, Iext, tend, r, u0distr, wdistr, sig1, sig2 = para
    includesigmas = (wdistr != :constant)       # the sigmas are only relevant with non-constant weights
    return "$(leaky ? "leaky" : "exp");N=$N;w0=$w0;I0=$(Iext(0));u0distr=$u0distr;r=$r;wdistr=$wdistr;$(includesigmas ? "sig1=$sig1;sig2=$sig2;" : "")tend=$tend"
=======
    @unpack leaky, N, w0, Iext, tend, r, u0distr, wdistr = para
    return "altfire;$(leaky ? "leaky" : "exp");N=$N;w0=$w0;I0=$(Iext(0));u0distr=$u0distr;r=$r;wdistr=$wdistr;tend=$tend"
>>>>>>> 29604677
    # $(Wbal ? "Wbal;" : "")
end


"""
Create a stacked plot of 3 potentials, the variance and the activity over time
"""
function uvaplot(sol::ODESolution, para; activitybinsize::Float64 = 0.2, save::Bool = false)
    @unpack N, tend = para

    pu = plot(sol, idxs=[round(Int, i) for i in range(1, N, length=3)], continuity=:right,
                title="Potential evolution of a subset of 3 neurons", xlabel="", ylabel="Potential (V)")

    pv = plot(sol.t, var.(sol.u), title="Variance", ylabel=L"Var$(t)$ (V$^2$)")

    pa = histogram(para.spikes.t, bins=0:activitybinsize:tend, weights=1/N*length.(para.spikes.neurons), normalize=:density,
                    title="Activity", xlabel=L"$t$ (s)", ylabel=L"$A(t)$ (#/s)")

    # Stack the plots
    uvaplot = plot(pu, pv, pa, layout=(3, 1), link=:x, thickness_scaling=1)

    if save
        filesuffix = genfilesuffix(para)
        png(uvaplot, "images/uva_" * filesuffix)
    end

    display(uvaplot)
end


"""
Create an animation of the potential density evolution.
"""
function udensityanim(sol::ODESolution, para; binsize::Real = 0.5, fps::Int = 5, playspeed::Real = 1, save::Bool = false)
    @unpack tend, V_R, V_F = para

    timesteps = range(0, tend, round(Int, fps*tend))       # NOTE: tstart = 0
    bins = range(V_R, V_F, step=binsize)
    # bins = :rice
    ymax = 1/binsize    # because of pdf normalization

    udensityanim = @animate for t in timesteps
        histogram(sol(t), bins=bins, normalize=:pdf,
                    xlims=(V_R,V_F), ylims=(0,ymax), title="Potential density at t = $(@sprintf("%.2f", t))")
    end

    if save
        filesuffix = genfilesuffix(para)
        gif(udensityanim, "animations/udensity_" * filesuffix * ".avi", fps=playspeed*fps)
    end

    display(gif(udensityanim, fps=playspeed*fps))
end


"""
Create an animation of the evolution of the potentials mapped onto a torus from V_R to V_F.
"""
function utorusanim(sol::ODESolution, para; fps::Int = 5, playspeed::Real = 1, save::Bool = false)
    @unpack V_R, V_F, tend = para

    timesteps = range(0, tend, round(Int, fps*tend))       # NOTE: tstart = 0

    # Potential TODO
    # @userplot TorusPlot
    # @recipe function g(tp::TorusPlot)
    #     u = tp.args
    #     angles = 2π * (u .- V_R) / (V_F - V_R) + π/2
    #     cos.(angles), sin.(angles)
    # end

    # Background torus
    τ = range(0, 2π, length=100)
    torusx = cos.(τ)
    torusy = sin.(τ)

    # Reset location
    resetx, resety = [0], [1]

    torusanim = @animate for t in timesteps
        # torusplot(sol(t))
        potentialangles = 2π * (sol(t) .- V_R) / (V_F - V_R) .+ π/2
        scatter(cos.(potentialangles), sin.(potentialangles), mc=:red, ms=8, ma=0.3, framestyle=:none,
                xlims=(-1.5,1.5), ylims=(-1.1,1.1), title="Potential torus at t = $(@sprintf("%.2f", t))")
        plot!(torusx, torusy, lc=:black)
        scatter!(resetx, resety, shape=:vline, mc=:black, ms=12)
    end

    if save
        filesuffix = genfilesuffix(para)
        gif(torusanim, "animations/utorus_" * filesuffix * ".avi", fps=playspeed*fps)
    end

    display(gif(torusanim, fps=playspeed*fps))
end


"""
Create an animation of the evolution of the potentials visualized per location.
"""
function uspatialanim(sol::ODESolution, para; fps::Int = 10, playspeed::Real = 1, save::Bool = false)
    @unpack tend, X, spikes = para

    timesteps::Vector{Float64} = copy(spikes.t)                             # stop at all spikes
    
    numtargetframes = round(Int, fps*tend)
    if numtargetframes > length(timesteps)
        additionaltimesteps::Vector{Float64} = range(0, tend, numtargetframes - length(timesteps) + 1)
        append!(timesteps, additionaltimesteps)
        sort!(timesteps)
        realfps = fps
    else
        realfps = round(Int, length(timesteps)/tend)
        println("Spikes alone account for all frames, real fps is $realfps.")
    end

    uspatialanim = @animate for t in timesteps
        scatter(X, marker_z=sol(t), color=cgrad(:blues, rev=false),
                    xlims=(-0.1,1.1), ylims=(-0.1,1.1), title="Spatial potentials at t = $(@sprintf("%.2f", t))")
        if t in spikes.t
            scatter!(X[spikes[findfirst(==(t), spikes.t), :neurons]], mc=:red, ms=8)
        end
    end

    if save
        filesuffix = genfilesuffix(para)
        gif(uspatialanim, "animations/uspatial_" * filesuffix * ".avi", fps=playspeed*realfps)
    end

    display(gif(uspatialanim, fps=playspeed*realfps))
end

end<|MERGE_RESOLUTION|>--- conflicted
+++ resolved
@@ -18,14 +18,9 @@
 Generate file suffix used for saving plots. Assumes Iext is constant.
 """
 function genfilesuffix(para)
-<<<<<<< HEAD
     @unpack leaky, N, w0, Iext, tend, r, u0distr, wdistr, sig1, sig2 = para
     includesigmas = (wdistr != :constant)       # the sigmas are only relevant with non-constant weights
-    return "$(leaky ? "leaky" : "exp");N=$N;w0=$w0;I0=$(Iext(0));u0distr=$u0distr;r=$r;wdistr=$wdistr;$(includesigmas ? "sig1=$sig1;sig2=$sig2;" : "")tend=$tend"
-=======
-    @unpack leaky, N, w0, Iext, tend, r, u0distr, wdistr = para
-    return "altfire;$(leaky ? "leaky" : "exp");N=$N;w0=$w0;I0=$(Iext(0));u0distr=$u0distr;r=$r;wdistr=$wdistr;tend=$tend"
->>>>>>> 29604677
+    return "altfire;$(leaky ? "leaky" : "exp");N=$N;w0=$w0;I0=$(Iext(0));u0distr=$u0distr;r=$r;wdistr=$wdistr;$(includesigmas ? "sig1=$sig1;sig2=$sig2;" : "")tend=$tend"
     # $(Wbal ? "Wbal;" : "")
 end
 
@@ -137,6 +132,7 @@
         append!(timesteps, additionaltimesteps)
         sort!(timesteps)
         realfps = fps
+        realfps = fps
     else
         realfps = round(Int, length(timesteps)/tend)
         println("Spikes alone account for all frames, real fps is $realfps.")
